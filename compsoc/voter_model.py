"""
Voter models
Definition of the ballots of the voters according to different generative models.
Results are probabilistic distributions over votes.
"""

import random
from collections import Counter
from itertools import permutations
from typing import List, Optional, Tuple

import matplotlib.pylab as plt
import numpy as np
import scipy.stats as ss
from matplotlib.ticker import MaxNLocator

from compsoc.profile import Profile
from compsoc.utils import int_list_to_str


def generate_random_votes(number_voters: int,
                          number_candidates: int) -> List[Tuple[int, Tuple[int, ...]]]:
    candidate_list = list(range(number_candidates))
    votes = [random.sample(candidate_list, number_candidates) for _ in range(number_voters)]
    vote_strs = [int_list_to_str(vote) for vote in votes]
    vote_counts = Counter(vote_strs)
    ballots = [(count, tuple(map(int, vote.split(',')))) for vote, count in vote_counts.items()]
    return ballots


def generate_gaussian_votes(mu: float,
                            stdv: float,
                            num_voters: int,
                            num_candidates: int,
                            plot_save: Optional[bool] = False) -> List[Tuple[int, Tuple[int, ...]]]:
    # Gaussian generation of votes over candidates
    ballot_permutations = list(permutations(range(num_candidates)))
    x = np.arange(-len(ballot_permutations) / 2., len(ballot_permutations) / 2.)
    x_u, x_l = x + mu, x - mu
    prob = ss.norm.cdf(x_u, scale=stdv) - ss.norm.cdf(x_l, scale=stdv)  # scale specifies stdev
    prob /= prob.sum()
    dist = num_voters * prob
    dist = np.array(list(map(int, dist)))

    # Adjust the number of voters to match the desired number of voters
    total_voters = dist.sum()
    diff = num_voters - total_voters
    if diff != 0:
        max_index = np.argmax(dist)
        dist[max_index] += diff

    # Remove rankings with 0 occurence
    ballots = [(int(dist[i]), tuple(ballot_permutations[i])) for i, _ in enumerate(x) if dist[i]]
    if plot_save:
        _, ax = plt.subplots()
        dist_non_null_index = np.array([i for i, x in enumerate(dist) if x])
        plt.plot(x[dist_non_null_index], dist[dist_non_null_index], 'b.-', lw=0.4)
        plt.grid(color='gray', linestyle='dashed', linewidth=0.1)
        plt.xticks(np.arange(min(x), max(x) + 1, 1.0), rotation=90, fontsize=5)
        plt.xlabel('Votes')
        plt.ylabel('Number of occurences')
        ax.set_xticklabels(map(int_list_to_str, ballot_permutations))
        ax.yaxis.set_major_locator(MaxNLocator(integer=True))
        plt.title(rf'{num_voters} voters, {num_candidates} candidates, $\mu={mu}, \sigma={stdv}$')
        plt.savefig('figures/Votes_gaussian_distribution.png', format='png', dpi=500)
    return ballots


def generate_multinomial_dirichlet_votes(alpha: Tuple[float, ...],
                                         num_voters: int,
                                         num_candidates: int) -> List[Tuple[int, Tuple[int, ...]]]:
    """
    Generates a list of pairs (count, vote) from a Dirichlet Multinomia model of voters.
    """
    if len(alpha) != num_candidates:
        raise ValueError(f'Alpha should have {num_candidates} values, but has {len(alpha)}')
    candidates = list(range(num_candidates))
    p = np.random.dirichlet(alpha, size=1).tolist()[0]
    votes = [tuple(np.random.choice(candidates, size=num_candidates, replace=False, p=p))
             for _ in range(num_voters)]
    vote_counts = Counter(votes)
    ballots = [(count, vote) for vote, count in vote_counts.items()]
    return ballots


def get_profile_from_model(num_candidates: int, num_voters: int, voters_model: str,
                           verbose=False) -> Profile:
    """
    Generates a profile from a model of voters.
    """
    pairs = get_pairs_from_model(num_candidates, num_voters, voters_model)
    profile = Profile(pairs)

    if verbose:
        print(profile)

    return profile


def get_pairs_from_model(num_candidates: int, num_voters: int, voters_model: str, *args, **kwargs):
    """
    Generates a list of pairs (count, vote) from a model of voters.
    """
    if voters_model == 'multinomial_dirichlet':
        # The population hyperparam should be set according the competition goals.
        # alpha = (1.1, 2.5, 3.8, 2.1, 1.3)
        # Random alphas might cause precision problems with the generation of P, when values are
        # small
        low = kwargs.get('alpha_low', 0)
        high = kwargs.get('alpha_high', 1)
        alpha = tuple(np.random.uniform(low, high, num_candidates))
        pairs = generate_multinomial_dirichlet_votes(alpha, num_voters, num_candidates)
    elif voters_model == 'gaussian':
        print(kwargs)
        mu = kwargs.get('mu', 2)
        stdv = kwargs.get('stdv', 1)
        pairs = generate_gaussian_votes(mu, stdv, num_voters, num_candidates)
    elif voters_model == 'random':
        pairs = generate_random_votes(num_voters, num_candidates)
    else:
<<<<<<< HEAD
        pairs = generate_random_votes(num_voters, num_candidates)
    return pairs


if __name__ == "__main__":
    print(get_pairs_from_model(5, 10, "gaussian", 5))
    print(get_pairs_from_model(5, 10, "gaussian", 5, {"mu": 5, "stdv": 2}))
=======
        raise ValueError(f'Unknown model: {voters_model}')
    return pairs
>>>>>>> 91bfa382
<|MERGE_RESOLUTION|>--- conflicted
+++ resolved
@@ -118,15 +118,10 @@
     elif voters_model == 'random':
         pairs = generate_random_votes(num_voters, num_candidates)
     else:
-<<<<<<< HEAD
-        pairs = generate_random_votes(num_voters, num_candidates)
+        raise ValueError(f'Unknown model: {voters_model}')
     return pairs
 
 
 if __name__ == "__main__":
     print(get_pairs_from_model(5, 10, "gaussian", 5))
-    print(get_pairs_from_model(5, 10, "gaussian", 5, {"mu": 5, "stdv": 2}))
-=======
-        raise ValueError(f'Unknown model: {voters_model}')
-    return pairs
->>>>>>> 91bfa382
+    print(get_pairs_from_model(5, 10, "gaussian", 5, {"mu": 5, "stdv": 2}))